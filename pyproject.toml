--- conflicted
+++ resolved
@@ -10,11 +10,7 @@
 
 [project]
 name = "ls2d"
-<<<<<<< HEAD
-version = "1.0.7"
-=======
 version = "1.0.8"
->>>>>>> 23369309
 description = "Python toolkit to downscale ERA5 with doubly-periodic large-eddy simulation"
 readme = "README.md"
 authors = [{ name = "Bart van Stratum", email = "bart.vanstratum@wur.nl" }]
